--- conflicted
+++ resolved
@@ -8,12 +8,8 @@
 import scipy.integrate
 import scipy.integrate as integrate
 from scipy.integrate import quad
-<<<<<<< HEAD
 from scipy.optimize import root_scalar
 from scipy.stats import norm
-=======
-from scipy.optimize import root_scalar,newton
->>>>>>> cc2fde6a
 from astropy import units as u
 from . import distributions
 
@@ -537,27 +533,6 @@
     Returns a numpy array containing stellar masses that optimally sample 
     from a provided MassFunction to make a cluster with mass M_res.
     """
-<<<<<<< HEAD
-    if mmin is None:
-        mmin = get_massfunc(massfunc).mmin
-    if mmax is None:
-        mmax = get_massfunc(massfunc).mmax
-    sol = root_scalar(max_star,args=(M_res,massfunc,mmin,mmax),x0=mmin,x1=mmax/2)
-    k = prefactor(sol.root,massfunc,mmax)
-    M_tot = sol.root
-    star_masses = [sol.root]
-
-    while np.abs(M_res-M_tot) > mmin:
-        try:
-            sol = root_scalar(get_next_m,args=(star_masses[-1],k,massfunc),bracket=[mmin,star_masses[-1]])
-            m = sol.root
-            star_masses.append(m)
-            M_tot += m
-        except(ValueError):
-            print(f'Broke at M_tot = {M_tot}')
-            break
-    return np.array(star_masses)
-=======
     #retrieve mass bounds from provided massfunc
     mmin = massfunc.mmin; mmax = massfunc.mmax
     finMax = np.isfinite(mmax)
@@ -574,20 +549,21 @@
         #use Newton's method
         sol = root_scalar(_max_star,args=(M_res,massfunc),x0=10*mmin,fprime=_max_star_prime)
     k = _prefactor(sol.root,massfunc)
-    M_tot = sol.root; stars = [sol.root]
+    M_tot = sol.root
+    star_masses = [sol.root]
 
     while np.abs(M_res-M_tot) > np.maximum(mmin,tolerance):
         try:
-            sol = root_scalar(_get_next_m,args=(stars[-1],k,massfunc),bracket=[mmin,stars[-1]])
+            sol = root_scalar(_get_next_m,args=(star_masses[-1],k,massfunc),
+                              bracket=[mmin,star_masses[-1]])
         except(ValueError):
             print(f'Broke at M_cl = {M_tot}')
             break
         m = sol.root    
-        stars.append(m)
+        star_masses.append(m)
         M_tot += m
     
-    return np.array(stars),M_tot
->>>>>>> cc2fde6a
+    return np.array(star_masses),M_tot
 
 ##############################################################################
 
